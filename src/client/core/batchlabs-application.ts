import * as commander from "commander";
import { app, dialog, ipcMain, session } from "electron";
import { AppUpdater, UpdateCheckResult, autoUpdater } from "electron-updater";
import * as os from "os";

import { Inject, Injectable, InjectionToken, Injector } from "@angular/core";
import { AzureEnvironment, SupportedEnvironments } from "@batch-flask/core/azure-environment";
import { log } from "@batch-flask/utils";
import { BlIpcMain } from "client/core/bl-ipc-main";
import { LocalDataStore } from "client/core/local-data-store";
import { setMenu } from "client/menu";
import { ManualProxyConfigurationWindow } from "client/proxy/manual-proxy-configuration-window";
import { ProxyCredentialsWindow } from "client/proxy/proxy-credentials-window";
import { ProxySettingsManager } from "client/proxy/proxy-settings";
import { BatchLabsLink, Constants, Deferred } from "common";
import {  IpcEvent } from "common/constants";
import { ProxyCredentials, ProxySettings } from "get-proxy-settings";
import { BehaviorSubject, Observable } from "rxjs";
import { Constants as ClientConstants } from "../client-constants";
import { MainWindow, WindowState } from "../main-window";
import { PythonRpcServerProcess } from "../python-process";
import { RecoverWindow } from "../recover-window";
import { AADService, AuthenticationState, AuthenticationWindow } from "./aad";
import { BatchLabsInitializer } from "./batchlabs-initializer";
import { MainWindowManager } from "./main-window-manager";

const osName = `${os.platform()}-${os.arch()}/${os.release()}`;
const isDev = ClientConstants.isDev ? "-dev" : "";
const userAgent = `(${osName}) BatchLabs/${ClientConstants.version}${isDev}`;

export enum BatchLabsState {
    Loading,
    Ready,
}

export const AUTO_UPDATER = new InjectionToken("AUTO_UPDATER");

@Injectable()
export class BatchLabsApplication {
    public authenticationWindow = new AuthenticationWindow(this);
    public recoverWindow = new RecoverWindow(this);
    public windows = new MainWindowManager(this);
    public pythonServer = new PythonRpcServerProcess();
    public aadService: AADService;
    public state: Observable<BatchLabsState>;
    public proxySettings: ProxySettingsManager;

    public get azureEnvironment(): AzureEnvironment { return this._azureEnvironment.value; }
    public azureEnvironmentObs: Observable<AzureEnvironment>;

    private _azureEnvironment = new BehaviorSubject(AzureEnvironment.Azure);
    private _state = new BehaviorSubject<BatchLabsState>(BatchLabsState.Loading);
<<<<<<< HEAD
    private _initializer: BatchLabsInitializer;
=======
    private _initializer = new BatchLabsInitializer(this);
    private _currentlyAskingForCredentials: Promise<any>;
>>>>>>> 155d9ebc

    constructor(
        @Inject(AUTO_UPDATER) public autoUpdater: AppUpdater,
        private localStorage: LocalDataStore,
        private injector: Injector,
        private ipcMain: BlIpcMain) {
        this.state = this._state.asObservable();
<<<<<<< HEAD

        ipcMain.on(IpcEvent.fetch, async ({ url, options }) => {
            const response = await fetch(url, options);
            return {
                status: response.status,
                statusText: response.statusText,
            };
        });
        ipcMain.on(IpcEvent.logoutAndLogin, () => {
=======
        BlIpcMain.on(IpcEvent.AAD.accessTokenData, ({ tenantId, resource }) => {
            return this.aadService.accessTokenData(tenantId, resource);
        });
        BlIpcMain.on(IpcEvent.logoutAndLogin, () => {
>>>>>>> 155d9ebc
            return this.logoutAndLogin();
        });
        this.azureEnvironmentObs = this._azureEnvironment.asObservable();
        this._loadAzureEnviornment();
    }

    public async init() {
        this._initializer = this.injector.get(BatchLabsInitializer);
        this.aadService = this.injector.get(AADService);
        this.proxySettings = this.injector.get(ProxySettingsManager);

        this.ipcMain.init();
        await this.aadService.init();
        this._registerProtocol();
        this._setupProcessEvents();
        await this.proxySettings.init();
    }

    /**
     * Start the app by showing the splash screen
     */
    public async start() {
        setMenu(this);
        const appReady = new Deferred();
        const loggedIn = new Deferred();
        this.pythonServer.start();
        this._initializer.init();

        this._setCommonHeaders();
        this.aadService.login();
        this._initializer.setTaskStatus("window", "Loading application");
        const window = this.openFromArguments(process.argv, false);
        const windowSub = window.state.subscribe((state) => {
            switch (state) {
                case WindowState.Loading:
                    this._initializer.setTaskStatus("window", "Loading application");
                    break;
                case WindowState.Initializing:
                    this._initializer.setTaskStatus("window", "Initializing application");
                    break;
                case WindowState.FailedLoad:
                    this._initializer.setTaskStatus("window",
                        "Fail to load! Make sure you built the app or are running the dev-server.");
                    break;
                case WindowState.Ready:
                    this._initializer.completeTask("window");
                    windowSub.unsubscribe();
                    appReady.resolve();
            }
        });
        const authSub = this.aadService.authenticationState.subscribe((state) => {
            switch (state) {
                case AuthenticationState.None:
                    this._initializer.setLoginStatus("Login to azure active directory");
                    break;
                case AuthenticationState.UserInput:
                    this._initializer.setLoginStatus("Prompting for user input");
                    break;
                case AuthenticationState.Authenticated:
                    this._initializer.completeLogin();
                    authSub.unsubscribe();
                    loggedIn.resolve();
                    break;

            }
        });
        await Promise.all([appReady.promise, loggedIn.promise]);
        window.show();
    }

    /**
     * Update the current azure environemnt.
     * Warning: This will log the user out and redirect him the the loging page.
     */
    public async updateAzureEnvironment(env: AzureEnvironment) {
        await this.aadService.logout();
        localStorage.setItem(Constants.localStorageKey.azureEnvironment, env.id);
        this._azureEnvironment.next(env);
        await this.aadService.login();
        this.windows.openNewWindow();
    }

    public async logoutAndLogin() {
        await this.aadService.logout();
        await this.aadService.login();
        this.windows.openNewWindow();
    }

    /**
     * Open a new link in the ms-batchlabs format
     * If the link provide a session id which already exists it will change the window with that session id.
     * @param link ms-batchlabs://...
     */
    public openLink(link: string | BatchLabsLink, show) {
        return this.windows.openLink(link);
    }

    /**
     * Open a new link in the ms-batchlabs format
     * @param link ms-batchlabs://...
     */
    public openNewWindow(link?: string | BatchLabsLink): MainWindow {
        return this.windows.openNewWindow(link);
    }

    public openFromArguments(argv: string[], showWhenReady = true): MainWindow {
        if (ClientConstants.isDev) {
            return this.windows.openNewWindow(null, showWhenReady);
        }
        const program = commander
            .version(app.getVersion())
            .option("--updated", "If the application was just updated")
            .parse(["", ...argv]);
        const arg = program.args[0];
        if (!arg) {
            return this.windows.openNewWindow(null, showWhenReady);
        }
        try {
            const link = new BatchLabsLink(arg);
            return this.openLink(link, false);
        } catch (e) {
            dialog.showMessageBox({
                type: "error",
                title: "Cannot open given link in BatchLabs",
                message: e.message,
            }, () => {
                // If there is no window open we quit the app
                if (this.windows.size === 0) {
                    this.quit();
                }
            });
        }
    }

    public debugCrash() {
        this.windows.debugCrash();
    }

    public quit() {
        this.pythonServer.stop();
        app.quit();
    }

    public checkForUpdates(): Promise<UpdateCheckResult> {
        return autoUpdater.checkForUpdates();
    }

    public restart() {
        app.relaunch();
        app.exit();
    }

    public askUserForProxyCredentials(): Promise<ProxyCredentials> {
        log.warn("Asking for proxy credentials");
        if (this._currentlyAskingForCredentials) { return this._currentlyAskingForCredentials; }
        const proxyCredentials = new ProxyCredentialsWindow(this);
        proxyCredentials.create();
        this._currentlyAskingForCredentials = proxyCredentials.credentials;
        this._currentlyAskingForCredentials.then(() => {
            this._currentlyAskingForCredentials = null;
        }).catch(() => {
            this._currentlyAskingForCredentials = null;
        });
        return this._currentlyAskingForCredentials;
    }

    public askUserForProxyConfiguration(current?: ProxySettings): Promise<ProxySettings> {
        const proxyCredentials = new ManualProxyConfigurationWindow(this, current);
        proxyCredentials.create();
        return proxyCredentials.settings;
    }

    public get rootPath() {
        return ClientConstants.root;
    }

    public get resourcesFolder() {
        return ClientConstants.resourcesFolder;
    }

    public get version() {
        return app.getVersion();
    }

    private _setupProcessEvents() {
        ipcMain.on("reload", () => {
            // Destroy window and error window if applicable
            this.windows.closeAll();
            this.recoverWindow.destroy();
            this.authenticationWindow.destroy();

            // Show splash screen
            this.start();
        });

        app.on("activate", () => {
            // On macOS it's common to re-create a window in the app when the
            // dock icon is clicked and there are no other windows open.
            if (this.windows.size === 0) {
                this.start();
            }
        });

        ipcMain.once("exit", () => {
            process.exit(1);
        });

        process.on("uncaughtException" as any, (error: Error) => {
            log.error("There was a uncaught exception", error);
            this.recoverWindow.createWithError(error.message);
        });

        process.on("unhandledRejection", r => {
            log.error("Unhandled promise error:", r);
        });
        app.on("window-all-closed", () => {
            // Required or electron will close when closing last open window before next one open
        });

        app.on("login", async (event, webContents, request, authInfo, callback) => {
            event.preventDefault();
            log.info("Electron chromium process need browser credentials.");
            try {
                const { username, password } = await this.proxySettings.credentials();
                callback(username, password);
            } catch (e) {
                log.error("Unable to retrieve credentials for proxy settings", e);
                this.quit();
            }
        });
    }

    private _registerProtocol() {
        if (ClientConstants.isDev) {
            return;
        }

        if (app.setAsDefaultProtocolClient(Constants.customProtocolName)) {
            log.info(`Registered ${Constants.customProtocolName}:// as a protocol for batchlabs`);
        } else {
            log.error(`Failed to register ${Constants.customProtocolName}:// as a protocol for batchlabs`);
        }
    }

    private _setCommonHeaders() {
        const requestFilter = { urls: ["https://*", "http://*"] };
        session.defaultSession.webRequest.onBeforeSendHeaders(requestFilter, (details, callback) => {
            if (details.url.includes("batch.azure.com")) {
                details.requestHeaders["Origin"] = "http://localhost";
                details.requestHeaders["Cache-Control"] = "no-cache";
            }

            // Rate card api does some weird redirect which require removing the authorization header
            if (details.url.includes("ratecard.blob.core.windows.net")) {
                delete details.requestHeaders.Authorization;
            }

            details.requestHeaders["User-Agent"] = userAgent;
            callback({ cancel: false, requestHeaders: details.requestHeaders });
        });
    }

    private async _loadAzureEnviornment() {
        const initialEnv = await this.localStorage.getItem(Constants.localStorageKey.azureEnvironment);
        if (initialEnv in SupportedEnvironments) {
            this._azureEnvironment.next(SupportedEnvironments[initialEnv]);
        }
    }
}<|MERGE_RESOLUTION|>--- conflicted
+++ resolved
@@ -50,12 +50,8 @@
 
     private _azureEnvironment = new BehaviorSubject(AzureEnvironment.Azure);
     private _state = new BehaviorSubject<BatchLabsState>(BatchLabsState.Loading);
-<<<<<<< HEAD
     private _initializer: BatchLabsInitializer;
-=======
-    private _initializer = new BatchLabsInitializer(this);
     private _currentlyAskingForCredentials: Promise<any>;
->>>>>>> 155d9ebc
 
     constructor(
         @Inject(AUTO_UPDATER) public autoUpdater: AppUpdater,
@@ -63,22 +59,8 @@
         private injector: Injector,
         private ipcMain: BlIpcMain) {
         this.state = this._state.asObservable();
-<<<<<<< HEAD
-
-        ipcMain.on(IpcEvent.fetch, async ({ url, options }) => {
-            const response = await fetch(url, options);
-            return {
-                status: response.status,
-                statusText: response.statusText,
-            };
-        });
+
         ipcMain.on(IpcEvent.logoutAndLogin, () => {
-=======
-        BlIpcMain.on(IpcEvent.AAD.accessTokenData, ({ tenantId, resource }) => {
-            return this.aadService.accessTokenData(tenantId, resource);
-        });
-        BlIpcMain.on(IpcEvent.logoutAndLogin, () => {
->>>>>>> 155d9ebc
             return this.logoutAndLogin();
         });
         this.azureEnvironmentObs = this._azureEnvironment.asObservable();
