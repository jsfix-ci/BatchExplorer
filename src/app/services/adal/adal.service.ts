--- conflicted
+++ resolved
@@ -1,13 +1,8 @@
 import { Injectable, NgZone, OnDestroy } from "@angular/core";
-<<<<<<< HEAD
-import { AccessToken, AccessTokenCache, ServerError, isNotNullOrUndefined } from "@batch-flask/core";
+import { AccessToken, AccessTokenCache, ServerError } from "@batch-flask/core";
 import { ElectronRemote } from "@batch-flask/electron";
+import { wrapMainObservable } from "@batch-flask/electron/utils";
 import { NotificationService } from "@batch-flask/ui";
-=======
-import { AccessToken, AccessTokenCache, ServerError } from "@batch-flask/core";
-import { wrapMainObservable } from "@batch-flask/electron/utils";
-import { ElectronRemote, NotificationService } from "@batch-flask/ui";
->>>>>>> ce7d63a9
 import { BatchExplorerService } from "app/services/batch-explorer.service";
 import { AADService } from "client/core/aad";
 import { AADUser } from "client/core/aad/adal/aad-user";
