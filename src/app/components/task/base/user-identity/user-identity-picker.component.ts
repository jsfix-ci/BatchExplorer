--- conflicted
+++ resolved
@@ -153,11 +153,7 @@
                 identity: { username: x.name } as any,
             };
         });
-<<<<<<< HEAD
-        this.options = options.concat(defaultUsers as any);
-=======
         this.options = options.concat(defaultUsers);
         this.changeDetector.markForCheck();
->>>>>>> ce7d63a9
     }
 }