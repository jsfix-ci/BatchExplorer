--- conflicted
+++ resolved
@@ -12,11 +12,8 @@
 
 const components = [
     ContainerSettingsPickerComponent, RegistryPickerComponent,
-<<<<<<< HEAD
-    UserIdentityComponent, TaskStateComponent,
-=======
-    ResourcefilePickerComponent, UserIdentityPickerComponent, TaskStateComponent,
->>>>>>> ce7d63a9
+    TaskStateComponent,
+    UserIdentityPickerComponent, TaskStateComponent,
 ];
 
 @NgModule({
