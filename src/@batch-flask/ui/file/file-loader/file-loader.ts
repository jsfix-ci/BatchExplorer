--- conflicted
+++ resolved
@@ -1,10 +1,5 @@
-<<<<<<< HEAD
-import { ServerError } from "@batch-flask/core";
+import { ServerError, isNotNullOrUndefined } from "@batch-flask/core";
 import { FileSystemService } from "@batch-flask/electron";
-=======
-import { ServerError, isNotNullOrUndefined } from "@batch-flask/core";
-import { FileSystemService } from "@batch-flask/ui/electron";
->>>>>>> ce7d63a9
 import { CloudPathUtils, exists, log } from "@batch-flask/utils";
 import * as path from "path";
 import { BehaviorSubject, Observable, from, of } from "rxjs";
