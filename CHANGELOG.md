--- conflicted
+++ resolved
@@ -1,8 +1,11 @@
-<<<<<<< HEAD
 # 2.15.0
 
 [All items](https://github.com/Azure/BatchExplorer/milestone/49?closed=1)
-=======
+
+### Bugs
+
+* Users with custom permissions were not able to create pools or jobs [\#2077](https://github.com/Azure/BatchExplorer/issues/2077)
+
 # 2.14.2
 
 ### Bugs
@@ -10,11 +13,10 @@
 * Fixes login failures when proxy is misconfigured [\#2551]
 
 # 2.14.1
->>>>>>> 2423e884
-
-### Bugs
-
-* Users with custom permissions were not able to create pools or jobs [\#2077](https://github.com/Azure/BatchExplorer/issues/2077)
+
+### Bugs
+
+* Fixes login failures due to AADSTS50011 error [\#2543]
 
 # 2.14.0
 
