--- conflicted
+++ resolved
@@ -12,15 +12,12 @@
 
 * Fixes login failures when proxy is misconfigured [\#2551]
 
-<<<<<<< HEAD
-=======
 # 2.14.1
 
 ### Bugs
 
 * Fixes login failures due to AADSTS50011 error [\#2543]
 
->>>>>>> 358eb7d3
 # 2.14.0
 
 [All items](https://github.com/Azure/BatchExplorer/milestone/48?closed=1)
