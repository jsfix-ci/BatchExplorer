import * as moment from "moment";

import { AdalService } from "app/services/adal";
import { AccessToken } from "client/core/aad/access-token/access-token.model";
import { Observable } from "rxjs";
import { F } from "test/utils";

const tenant1 = "tenant-1";
const resource1 = "http://example.com";
const token1 = new AccessToken({
    access_token: "sometoken",
    expires_on: moment().add(1, "hour").toDate(),
    expires_in: 3600,
    token_type: "Bearer",
    ext_expires_in: 3600,
    not_before: moment().add(1, "hour").toDate(),
    refresh_token: "foorefresh",
});

describe("AdalService spec", () => {
    let service: AdalService;
<<<<<<< HEAD
    const aadServiceSpy = {};
=======
    let aadServiceSpy;
>>>>>>> 1b53f237
    let remoteSpy;

    beforeEach(() => {
        aadServiceSpy = {
            tenantsIds: Observable.of([]),
        };
        remoteSpy = {
            getBatchLabsApp: () => ({ aadService: aadServiceSpy }),
            send: jasmine.createSpy("accessTokenData").and.returnValue(Promise.resolve(token1)),
        };
        service = new AdalService(remoteSpy);
    });

    it("#accessTokenFor returns observable with token string", (done) => {
        service.accessTokenFor(tenant1, resource1).subscribe((token) => {
            expect(remoteSpy.send).toHaveBeenCalledOnce();
            expect(token).toEqual(token1.access_token);
            done();
        });
    });

    it("#accessTokenData returns observable with token", (done) => {
        service.accessTokenData(tenant1, resource1).subscribe((token) => {
            expect(remoteSpy.send).toHaveBeenCalledOnce();
            expect(token).toEqual(token1);
            done();
        });
    });

    describe("#accessTokenDataAsync", () => {
        it("load a new token by calling aadService", F(async () => {
            const token = await service.accessTokenDataAsync(tenant1, resource1);
            expect(remoteSpy.send).toHaveBeenCalledOnce();
            expect(token).toEqual(token1);
        }));

        it("load a new token by calling aadService", F(async () => {
            const tokenA = await service.accessTokenDataAsync(tenant1, resource1);
            expect(remoteSpy.send).toHaveBeenCalledOnce();
            expect(tokenA).toEqual(token1);
            const tokenB = await service.accessTokenDataAsync(tenant1, resource1);
            expect(remoteSpy.send).toHaveBeenCalledOnce();
            expect(tokenB).toEqual(token1);
        }));

        it("cache the promise so it doesn't call the main process twice", F(async () => {
            const promiseA = service.accessTokenDataAsync(tenant1, resource1);
            const promiseB = service.accessTokenDataAsync(tenant1, resource1);
            const [tokenA, tokenB] = await Promise.all([promiseA, promiseB]);
            expect(remoteSpy.send).toHaveBeenCalledOnce();
            expect(tokenA).toEqual(token1);
            expect(tokenB).toEqual(token1);
        }));
    });
});<|MERGE_RESOLUTION|>--- conflicted
+++ resolved
@@ -19,11 +19,7 @@
 
 describe("AdalService spec", () => {
     let service: AdalService;
-<<<<<<< HEAD
-    const aadServiceSpy = {};
-=======
     let aadServiceSpy;
->>>>>>> 1b53f237
     let remoteSpy;
 
     beforeEach(() => {
