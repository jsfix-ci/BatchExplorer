--- conflicted
+++ resolved
@@ -6,13 +6,8 @@
 } from "@batch-flask/ui";
 import { Task, TaskState } from "app/models";
 import { FileSystemService, TaskService } from "app/services";
-<<<<<<< HEAD
 import { Observable } from "rxjs";
-import { TaskCreateBasicDialogComponent, TerminateTaskDialogComponent } from "../action";
-=======
-import { Observable } from "rxjs/Observable";
 import { TaskCreateBasicDialogComponent } from "../action";
->>>>>>> 155d9ebc
 
 export interface TaskParams {
     jobId: string;
