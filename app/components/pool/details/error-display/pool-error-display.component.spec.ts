import { Component, NO_ERRORS_SCHEMA } from "@angular/core";
import { ComponentFixture, TestBed } from "@angular/core/testing";
import { By } from "@angular/platform-browser";
<<<<<<< HEAD
import { ElectronShell } from "@batch-flask/electron";
import { of } from "rxjs";

=======
import { ElectronShell } from "@batch-flask/ui";
>>>>>>> d09bf90c
import { PoolErrorDisplayComponent } from "app/components/pool/details";
import { Pool, ResizeErrorCode } from "app/models";
import { BatchAccountService, PoolService } from "app/services";
import { Constants } from "common";
import { of } from "rxjs";
import * as Fixtures from "test/fixture";
import { ElectronTestingModule, MockElectronShell } from "test/utils/mocks";
import { BannerMockComponent } from "test/utils/mocks/components";

@Component({
    template: `<bl-pool-error-display [pool]="pool"></bl-pool-error-display>`,
})
class TestPoolErrorDisplayComponent {
    public pool: Pool;
}

describe("PoolErrorDisplayComponent", () => {
    let fixture: ComponentFixture<TestPoolErrorDisplayComponent>;
    let testComponent: TestPoolErrorDisplayComponent;
    let accountServiceSpy: any;
    let shellSpy: MockElectronShell;

    beforeEach(() => {
        accountServiceSpy = {
            currentAccount: of(Fixtures.account.create()),
        };

        TestBed.configureTestingModule({
            imports: [ElectronTestingModule],
            declarations: [
                BannerMockComponent, PoolErrorDisplayComponent, TestPoolErrorDisplayComponent,
            ],
            providers: [
                { provide: BatchAccountService, useValue: accountServiceSpy },
                { provide: PoolService, useValue: null },
            ],
            schemas: [NO_ERRORS_SCHEMA],
        });

        fixture = TestBed.createComponent(TestPoolErrorDisplayComponent);
        testComponent = fixture.componentInstance;
        shellSpy = TestBed.get(ElectronShell);
        fixture.detectChanges();
    });

    describe("when there is no error", () => {
        it("should not show anything", () => {
            expect(fixture.debugElement.query(By.css("bl-banner"))).toBeNull();
        });
    });

    describe("when there is a quota error", () => {
        beforeEach(() => {
            testComponent.pool = new Pool({
                resizeErrors: [{
                    code: ResizeErrorCode.accountCoreQuotaReached,
                    message: "Reached account core quota",
                }],
            });
            fixture.detectChanges();
        });

        it("should show 1 bl banner", () => {
            expect(fixture.debugElement.queryAll(By.css("bl-banner")).length).toBe(1);
        });

        it("Should show the code and message", () => {
            const banner = fixture.debugElement.query(By.css("bl-banner"));
            expect(banner.nativeElement.textContent).toContain(ResizeErrorCode.accountCoreQuotaReached);
            expect(banner.nativeElement.textContent).toContain("Reached account core quota");
        });

        it("should propose increase quota as a first fix", () => {
            const banner = fixture.debugElement.query(By.css("bl-banner")).componentInstance;
            expect(banner.fixMessage).toContain("Increase quota");
        });

        it("should go to azure portal to increase quota", () => {
            const banner: BannerMockComponent = fixture.debugElement.query(By.css("bl-banner")).componentInstance;
            banner.triggerFix();
            expect(shellSpy.openExternal).toHaveBeenCalledOnce();
            expect(shellSpy.openExternal).toHaveBeenCalledWith(Constants.ExternalLinks.supportRequest);
        });
    });

    describe("when there is a stop resizeError", () => {
        beforeEach(() => {
            testComponent.pool = new Pool({
                resizeErrors: [{
                    code: ResizeErrorCode.resizeStopped,
                    message: "The resize was stopped",
                }],
            });
            fixture.detectChanges();
        });

        it("should show 1 bl banner", () => {
            expect(fixture.debugElement.queryAll(By.css("bl-banner")).length).toBe(1);
        });

        it("Should show the code and message", () => {
            const banner = fixture.debugElement.query(By.css("bl-banner"));
            expect(banner.nativeElement.textContent).toContain(ResizeErrorCode.resizeStopped);
            expect(banner.nativeElement.textContent).toContain("The resize was stopped");
        });

        it("should to rescale", () => {
            const banner = fixture.debugElement.query(By.css("bl-banner")).componentInstance;
            expect(banner.fixMessage).toContain("Rescale");
        });
    });
});<|MERGE_RESOLUTION|>--- conflicted
+++ resolved
@@ -1,13 +1,7 @@
 import { Component, NO_ERRORS_SCHEMA } from "@angular/core";
 import { ComponentFixture, TestBed } from "@angular/core/testing";
 import { By } from "@angular/platform-browser";
-<<<<<<< HEAD
 import { ElectronShell } from "@batch-flask/electron";
-import { of } from "rxjs";
-
-=======
-import { ElectronShell } from "@batch-flask/ui";
->>>>>>> d09bf90c
 import { PoolErrorDisplayComponent } from "app/components/pool/details";
 import { Pool, ResizeErrorCode } from "app/models";
 import { BatchAccountService, PoolService } from "app/services";
