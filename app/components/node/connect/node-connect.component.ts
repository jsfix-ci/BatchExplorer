import { ChangeDetectionStrategy, ChangeDetectorRef, Component, Input, OnInit } from "@angular/core";
import { ServerError, autobind } from "@batch-flask/core";
<<<<<<< HEAD
import { ElectronShell, FileSystemService } from "@batch-flask/ui";
import { clipboard } from "electron";
=======
import { ClipboardService, ElectronShell } from "@batch-flask/ui";
>>>>>>> fb66849b
import * as moment from "moment";
import * as path from "path";

import { SidebarRef } from "@batch-flask/ui/sidebar";
import { Node, NodeConnectionSettings, Pool } from "app/models";
import {
    AddNodeUserAttributes,
    BatchExplorerService,
    NodeConnectService,
    NodeUserService,
    SettingsService,
} from "app/services";
import { PoolUtils, SecureUtils } from "app/utils";
import { ExternalApplication } from "common/constants";
import { Observable, from } from "rxjs";
import { flatMap, share } from "rxjs/operators";
import "./node-connect.scss";

@Component({
    selector: "bl-node-connect",
    templateUrl: "node-connect.html",
    changeDetection: ChangeDetectionStrategy.OnPush,
})
export class NodeConnectComponent implements OnInit {
    public formVisible: boolean = false;
    public error: ServerError = null;
    public loading: boolean = false;
    public credentials: AddNodeUserAttributes;
    public publicKeyFile: string;
    public passwordCopied: boolean = false;

    // NOTE: using linux does not necessarily mean using SSH! (user can still use password)
    public linux = false;
    public usingSSHKeys = false;

    /**
     * Base content for the rdp file(IP Address).
     * This is either downloaded from the api on CloudService nodes or generated from the ip/port on VMs nodes
     */
    public connectionSettings: NodeConnectionSettings;
    private _pool: Pool;
    private _node: Node;

    @Input()
    public set pool(pool: Pool) {
        this._pool = pool;
        if (pool) {
            this.linux = PoolUtils.isLinux(this.pool);
            this._loadConnectionData();
        }
    }

    public get pool() { return this._pool; }

    @Input()
    public set node(node: Node) {
        this._node = node;
        if (node) {
            this._loadConnectionData();
        }
    }

    public get node() { return this._node; }

    constructor(
        public sidebarRef: SidebarRef<any>,
        public settingsService: SettingsService,
        private nodeUserService: NodeUserService,
        private batchExplorer: BatchExplorerService,
        private nodeConnectService: NodeConnectService,
        private shell: ElectronShell,
        private changeDetector: ChangeDetectorRef,
        private fs: FileSystemService,
        private clipboardService: ClipboardService,
    ) { }

    public ngOnInit() {
        this.credentials = {
            name: this.settingsService.settings["node-connect.default-username"],
            expiryTime: null,
            isAdmin: true,
            sshPublicKey: "",
        };
        this.generatePassword();
        this.publicKeyFile = path.join(this.fs.commonFolders.home, ".ssh", "id_rsa.pub");

        this.linux = PoolUtils.isLinux(this.pool);

        // skip the public key thing if we are on windows
        if (this.linux) {
            this.nodeConnectService.getPublicKey(this.publicKeyFile).subscribe({
                next: (key) => {
                    this.credentials.sshPublicKey = key;
                    this.usingSSHKeys = true;
                    this.changeDetector.markForCheck();
                },
                error: (err) => {
                    this.usingSSHKeys = false;
                    this.changeDetector.markForCheck();
                },
            });
        }
    }

    @autobind()
    public generatePassword(): void {
        this.credentials.password = SecureUtils.generateWindowsPassword();
    }

    @autobind()
    public autoConnect(): Observable<any> {
        this.loading = true;

        if (!this.credentials.password) {
            this.generatePassword();
        }

        const credentials = {...this.credentials};
        if (!credentials.expiryTime) {
            credentials.expiryTime = moment().add(moment.duration({days: 1})).toDate();
        }

        if (this.linux) {
            // we are going to use ssh keys, so we don't need a password
            if (this.usingSSHKeys) {
                delete credentials.password;
            } else {
                delete credentials.sshPublicKey;
            }

            const pidObs = this._initSSH(credentials);
            pidObs.subscribe({
                next: (pid) => {
                    // if using password, save it to clipboard
                    if (!this.usingSSHKeys) {
                        this.clipboardService.writeText(credentials.password);
                        this.passwordCopied = true;
                        this.changeDetector.markForCheck();
                    }
                    this.loading = false;
                    this.error = null;
                },
                error: (error) => {
                    this.loading = false;
                    this.error = error;
                    throw error;
                },
            });
            return pidObs;
        } else {
            // for windows, we don't need the public key because we cannot ssh
            delete credentials.sshPublicKey;

            const rdpObs = this._initRDP(credentials);
            rdpObs.subscribe({
                next: (filename) => {
                    this.shell.openItem(filename);
                },
                error: (err) => {
                    this.loading = false;
                    this.error = err;
                    try {
                        // get the reason for the error (likely an invalid password)
                        this.error = err;
                    } catch (e) {
                        throw err;
                    }
                },
            });
            return rdpObs;
        }
    }

    /**
     * Stores the values from the node-user-credentials form in instance variables
     * @param credentials The credentials entered on the node user credentials form
     */
    @autobind()
    public storeCredentialsFromForm(credentials: AddNodeUserAttributes) {
        // update the main template
        this.credentials = {...credentials};

        // if the user entered a password in the form, use it to connect
        if (credentials.password) {
            this.usingSSHKeys = false;
        } else if (credentials.sshPublicKey) {
            this.usingSSHKeys = true;
        }

        this.changeDetector.markForCheck();

        // hide the node user credentials form
        this.formVisible = false;
    }

    public get sshCommand() {
        if (!this.connectionSettings) {
            return "N/A";
        }
        const { ip, port } = this.connectionSettings;

        return `ssh ${this.credentials.name}@${ip} -p ${port}`;
    }

    @autobind()
    public configureCredentials() {
        this.formVisible = true;
    }

    @autobind()
    public goToHome() {
        this.formVisible = false;
    }

    @autobind()
    public close() {
        this.sidebarRef.destroy();
    }

    private _addOrUpdateUser(credentials) {
        return this.nodeUserService.addOrUpdateUser(this.pool.id, this.node.id, credentials);
    }

    /**
     * Load either the RDP file or the node connection settings depending if the VM is IAAS or PAAS
     */
    private _loadConnectionData() {
        if (!this.pool || !this.node) { return; }
        this.nodeConnectService.getConnectionSettings(this.pool, this.node).subscribe(settings => {
            this.connectionSettings = settings;
            this.changeDetector.markForCheck();
        });
    }

    /**
     * Spawns a node child process to launch a terminal and ssh into the remote node (linux only)
     * @param credentials an object containing credentials for the ssh command (username, IP, port, ssh public key)
     * @returns an Observable that emits the process id of the child process
     */
    private _initSSH(credentials: AddNodeUserAttributes): Observable<number> {
        // set the user that will be used for authentication
        const obs =  this._addOrUpdateUser(credentials).pipe(
            flatMap(() => {
                // launch a terminal subprocess with the command to access the node
                const args = {
                    command: this.sshCommand,
                };
                return from(this.batchExplorer.launchApplication(ExternalApplication.terminal, args));
            }),
            share(),
        );

        return obs;
    }

    private _initRDP(credentials: AddNodeUserAttributes): Observable<string> {
        const obs = this._addOrUpdateUser(credentials).pipe(
            flatMap(() => {
                this.loading = false;
                this.error = null;

                // save password to clipboard
                this.clipboardService.writeText(credentials.password);
                this.passwordCopied = true;
                this.changeDetector.markForCheck();

                // create and launch the rdp program
                return this.nodeConnectService.saveRdpFile(this.connectionSettings, this.credentials, this.node.id);
            }),
            share(),
        );

        return obs;
    }
}<|MERGE_RESOLUTION|>--- conflicted
+++ resolved
@@ -1,11 +1,6 @@
 import { ChangeDetectionStrategy, ChangeDetectorRef, Component, Input, OnInit } from "@angular/core";
 import { ServerError, autobind } from "@batch-flask/core";
-<<<<<<< HEAD
-import { ElectronShell, FileSystemService } from "@batch-flask/ui";
-import { clipboard } from "electron";
-=======
-import { ClipboardService, ElectronShell } from "@batch-flask/ui";
->>>>>>> fb66849b
+import { ClipboardService, ElectronShell, FileSystemService } from "@batch-flask/ui";
 import * as moment from "moment";
 import * as path from "path";
 
